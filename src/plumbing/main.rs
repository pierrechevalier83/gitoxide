use std::{
    io::{stdin, BufReader},
    path::PathBuf,
    sync::{
        atomic::{AtomicBool, Ordering},
        Arc,
    },
};

use anyhow::{Context, Result};
use clap::Parser;
use git_repository::bstr::io::BufReadExt;
use gitoxide_core as core;
use gitoxide_core::pack::verify;

use crate::{
<<<<<<< HEAD
    plumbing::{
        options::{commit, config, credential, exclude, free, mailmap, odb, revision, tree, Args, Subcommands},
        show_progress,
=======
    plumbing::options::{
        commit, config, credential, exclude, free, index, mailmap, odb, remote, revision, tree, Args, Subcommands,
>>>>>>> bae45895
    },
    shared::pretty::prepare_and_run,
};

#[cfg(feature = "gitoxide-core-async-client")]
pub mod async_util {
    use crate::shared::ProgressRange;

    #[cfg(not(feature = "prodash-render-line"))]
    compile_error!("BUG: Need at least a line renderer in async mode");

    pub fn prepare(
        verbose: bool,
        name: &str,
        range: impl Into<Option<ProgressRange>>,
    ) -> (
        Option<prodash::render::line::JoinHandle>,
        git_features::progress::DoOrDiscard<prodash::tree::Item>,
    ) {
        use crate::shared::{self, STANDARD_RANGE};
        shared::init_env_logger();

        if verbose {
            let progress = shared::progress_tree();
            let sub_progress = progress.add_child(name);
            let ui_handle = shared::setup_line_renderer_range(&progress, range.into().unwrap_or(STANDARD_RANGE));
            (Some(ui_handle), Some(sub_progress).into())
        } else {
            (None, None.into())
        }
    }
}

pub fn main() -> Result<()> {
    let args: Args = Args::parse_from(git_repository::env::args_os());
    let thread_limit = args.threads;
    let verbose = args.verbose;
    let format = args.format;
    let cmd = args.cmd;
    let object_hash = args.object_hash;
    let config = args.config;
    use git_repository as git;
    let repository = args.repository;
    enum Mode {
        Strict,
        StrictWithGitInstallConfig,
        Lenient,
        LenientWithGitInstallConfig,
    }

    let repository = {
        let config = config.clone();
        move |mode: Mode| -> Result<git::Repository> {
            let mut mapping: git::sec::trust::Mapping<git::open::Options> = Default::default();
            let strict_toggle = matches!(mode, Mode::Strict | Mode::StrictWithGitInstallConfig);
            mapping.full = mapping.full.strict_config(strict_toggle);
            mapping.reduced = mapping.reduced.strict_config(strict_toggle);
            let git_installation = matches!(
                mode,
                Mode::StrictWithGitInstallConfig | Mode::LenientWithGitInstallConfig
            );
            mapping.full.permissions.config.git_binary = git_installation;
            mapping.reduced.permissions.config.git_binary = git_installation;
            let mut repo = git::ThreadSafeRepository::discover_opts(repository, Default::default(), mapping)
                .map(git::Repository::from)
                .map(|r| r.apply_environment())?;
            if !config.is_empty() {
                repo.config_snapshot_mut()
                    .apply_cli_overrides(config.iter())
                    .context("Unable to parse command-line configuration")?;
            }
            Ok(repo)
        }
    };

    let progress;
    let progress_keep_open;
    #[cfg(feature = "prodash-render-tui")]
    {
        progress = args.progress;
        progress_keep_open = args.progress_keep_open;
    }
    #[cfg(not(feature = "prodash-render-tui"))]
    {
        progress = false;
        progress_keep_open = false;
    }

    let should_interrupt = Arc::new(AtomicBool::new(false));
    git_repository::interrupt::init_handler({
        let should_interrupt = Arc::clone(&should_interrupt);
        move || should_interrupt.store(true, Ordering::SeqCst)
    })?;

    match cmd {
        #[cfg(feature = "gitoxide-core-blocking-client")]
        Subcommands::Fetch(crate::plumbing::options::fetch::Platform {
            dry_run,
            handshake_info,
            remote,
            ref_spec,
        }) => {
            let opts = core::repository::fetch::Options {
                format,
                dry_run,
                remote,
                handshake_info,
                ref_specs: ref_spec,
            };
            prepare_and_run(
                "fetch",
                verbose,
                progress,
                progress_keep_open,
                core::repository::fetch::PROGRESS_RANGE,
                move |progress, out, err| {
                    core::repository::fetch(repository(Mode::LenientWithGitInstallConfig)?, progress, out, err, opts)
                },
            )
        }
        Subcommands::Progress => show_progress(),
        Subcommands::Credential(cmd) => core::repository::credential(
            repository(Mode::StrictWithGitInstallConfig)?,
            match cmd {
                credential::Subcommands::Fill => git::credentials::program::main::Action::Get,
                credential::Subcommands::Approve => git::credentials::program::main::Action::Store,
                credential::Subcommands::Reject => git::credentials::program::main::Action::Erase,
            },
        ),
        #[cfg(any(feature = "gitoxide-core-async-client", feature = "gitoxide-core-blocking-client"))]
        Subcommands::Remote(crate::plumbing::options::remote::Platform {
            name,
            cmd,
            handshake_info,
        }) => {
            use crate::plumbing::options::remote;
            match cmd {
                remote::Subcommands::Refs | remote::Subcommands::RefMap { .. } => {
                    let kind = match cmd {
                        remote::Subcommands::Refs => core::repository::remote::refs::Kind::Remote,
                        remote::Subcommands::RefMap { ref_spec } => {
                            core::repository::remote::refs::Kind::Tracking { ref_specs: ref_spec }
                        }
                    };
                    let context = core::repository::remote::refs::Options {
                        name_or_url: name,
                        format,
                        handshake_info,
                    };
                    #[cfg(feature = "gitoxide-core-blocking-client")]
                    {
                        prepare_and_run(
                            "remote-refs",
                            verbose,
                            progress,
                            progress_keep_open,
                            core::repository::remote::refs::PROGRESS_RANGE,
                            move |progress, out, err| {
                                core::repository::remote::refs(
                                    repository(Mode::LenientWithGitInstallConfig)?,
                                    kind,
                                    progress,
                                    out,
                                    err,
                                    context,
                                )
                            },
                        )
                    }
                    #[cfg(feature = "gitoxide-core-async-client")]
                    {
                        let (_handle, progress) = async_util::prepare(
                            verbose,
                            "remote-refs",
                            Some(core::repository::remote::refs::PROGRESS_RANGE),
                        );
                        futures_lite::future::block_on(core::repository::remote::refs(
                            repository(Mode::LenientWithGitInstallConfig)?,
                            kind,
                            progress,
                            std::io::stdout(),
                            std::io::stderr(),
                            context,
                        ))
                    }
                }
            }
        }
        Subcommands::Config(config::Platform { filter }) => prepare_and_run(
            "config-list",
            verbose,
            progress,
            progress_keep_open,
            None,
            move |_progress, out, _err| {
                core::repository::config::list(
                    repository(Mode::LenientWithGitInstallConfig)?,
                    filter,
                    config,
                    format,
                    out,
                )
            },
        )
        .map(|_| ()),
        Subcommands::Free(subcommands) => match subcommands {
            free::Subcommands::CommitGraph(subcommands) => match subcommands {
                free::commitgraph::Subcommands::Verify { path, statistics } => prepare_and_run(
                    "commitgraph-verify",
                    verbose,
                    progress,
                    progress_keep_open,
                    None,
                    move |_progress, out, err| {
                        let output_statistics = if statistics { Some(format) } else { None };
                        core::commitgraph::verify::graph_or_file(
                            path,
                            core::commitgraph::verify::Context {
                                err,
                                out,
                                output_statistics,
                            },
                        )
                    },
                )
                .map(|_| ()),
            },
            free::Subcommands::Index(free::index::Platform {
                object_hash,
                index_path,
                cmd,
            }) => match cmd {
                free::index::Subcommands::CheckoutExclusive {
                    directory,
                    empty_files,
                    repository,
                    keep_going,
                } => prepare_and_run(
                    "index-checkout",
                    verbose,
                    progress,
                    progress_keep_open,
                    None,
                    move |progress, _out, err| {
                        core::index::checkout_exclusive(
                            index_path,
                            directory,
                            repository,
                            err,
                            progress,
                            &should_interrupt,
                            core::index::checkout_exclusive::Options {
                                index: core::index::Options { object_hash, format },
                                empty_files,
                                keep_going,
                                thread_limit,
                            },
                        )
                    },
                ),
                free::index::Subcommands::Info { no_details } => prepare_and_run(
                    "index-entries",
                    verbose,
                    progress,
                    progress_keep_open,
                    None,
                    move |_progress, out, err| {
                        core::index::information(
                            index_path,
                            out,
                            err,
                            core::index::information::Options {
                                index: core::index::Options { object_hash, format },
                                extension_details: !no_details,
                            },
                        )
                    },
                ),
                free::index::Subcommands::Entries => prepare_and_run(
                    "index-entries",
                    verbose,
                    progress,
                    progress_keep_open,
                    None,
                    move |_progress, out, _err| {
                        core::index::entries(index_path, out, core::index::Options { object_hash, format })
                    },
                ),
                free::index::Subcommands::Verify => prepare_and_run(
                    "index-verify",
                    verbose,
                    progress,
                    progress_keep_open,
                    None,
                    move |_progress, out, _err| {
                        core::index::verify(index_path, out, core::index::Options { object_hash, format })
                    },
                ),
            },
            free::Subcommands::Mailmap {
                cmd: free::mailmap::Platform { path, cmd },
            } => match cmd {
                free::mailmap::Subcommands::Verify => prepare_and_run(
                    "mailmap-verify",
                    verbose,
                    progress,
                    progress_keep_open,
                    core::mailmap::PROGRESS_RANGE,
                    move |_progress, out, _err| core::mailmap::verify(path, format, out),
                ),
            },
            free::Subcommands::Pack(subcommands) => match subcommands {
                free::pack::Subcommands::Create {
                    repository,
                    expansion,
                    thin,
                    statistics,
                    nondeterministic_count,
                    tips,
                    pack_cache_size_mb,
                    counting_threads,
                    object_cache_size_mb,
                    output_directory,
                } => {
                    let has_tips = !tips.is_empty();
                    prepare_and_run(
                        "pack-create",
                        verbose,
                        progress,
                        progress_keep_open,
                        core::pack::create::PROGRESS_RANGE,
                        move |progress, out, _err| {
                            let input = if has_tips { None } else { stdin_or_bail()?.into() };
                            let repository = repository.unwrap_or_else(|| PathBuf::from("."));
                            let context = core::pack::create::Context {
                                thread_limit,
                                thin,
                                nondeterministic_thread_count: nondeterministic_count.then(|| counting_threads),
                                pack_cache_size_in_bytes: pack_cache_size_mb.unwrap_or(0) * 1_000_000,
                                object_cache_size_in_bytes: object_cache_size_mb.unwrap_or(0) * 1_000_000,
                                statistics: if statistics { Some(format) } else { None },
                                out,
                                expansion: expansion.unwrap_or(if has_tips {
                                    core::pack::create::ObjectExpansion::TreeTraversal
                                } else {
                                    core::pack::create::ObjectExpansion::None
                                }),
                            };
                            core::pack::create(repository, tips, input, output_directory, progress, context)
                        },
                    )
                }
                #[cfg(feature = "gitoxide-core-async-client")]
                free::pack::Subcommands::Receive {
                    protocol,
                    url,
                    directory,
                    refs,
                    refs_directory,
                } => {
                    let (_handle, progress) =
                        async_util::prepare(verbose, "pack-receive", core::pack::receive::PROGRESS_RANGE);
                    let fut = core::pack::receive(
                        protocol,
                        &url,
                        directory,
                        refs_directory,
                        refs.into_iter().map(|s| s.into()).collect(),
                        progress,
                        core::pack::receive::Context {
                            thread_limit,
                            format,
                            out: std::io::stdout(),
                            should_interrupt,
                            object_hash,
                        },
                    );
                    return futures_lite::future::block_on(fut);
                }
                #[cfg(feature = "gitoxide-core-blocking-client")]
                free::pack::Subcommands::Receive {
                    protocol,
                    url,
                    directory,
                    refs,
                    refs_directory,
                } => prepare_and_run(
                    "pack-receive",
                    verbose,
                    progress,
                    progress_keep_open,
                    core::pack::receive::PROGRESS_RANGE,
                    move |progress, out, _err| {
                        core::pack::receive(
                            protocol,
                            &url,
                            directory,
                            refs_directory,
                            refs.into_iter().map(|r| r.into()).collect(),
                            progress,
                            core::pack::receive::Context {
                                thread_limit,
                                format,
                                should_interrupt,
                                out,
                                object_hash,
                            },
                        )
                    },
                ),
                free::pack::Subcommands::Explode {
                    check,
                    sink_compress,
                    delete_pack,
                    pack_path,
                    object_path,
                    verify,
                } => prepare_and_run(
                    "pack-explode",
                    verbose,
                    progress,
                    progress_keep_open,
                    None,
                    move |progress, _out, _err| {
                        core::pack::explode::pack_or_pack_index(
                            pack_path,
                            object_path,
                            check,
                            progress,
                            core::pack::explode::Context {
                                thread_limit,
                                delete_pack,
                                sink_compress,
                                verify,
                                should_interrupt,
                                object_hash,
                            },
                        )
                    },
                ),
                free::pack::Subcommands::Verify {
                    args:
                        free::pack::VerifyOptions {
                            algorithm,
                            decode,
                            re_encode,
                            statistics,
                        },
                    path,
                } => prepare_and_run(
                    "pack-verify",
                    verbose,
                    progress,
                    progress_keep_open,
                    verify::PROGRESS_RANGE,
                    move |progress, out, err| {
                        let mode = verify_mode(decode, re_encode);
                        let output_statistics = if statistics { Some(format) } else { None };
                        verify::pack_or_pack_index(
                            path,
                            progress,
                            verify::Context {
                                output_statistics,
                                out,
                                err,
                                thread_limit,
                                mode,
                                algorithm,
                                should_interrupt: &should_interrupt,
                                object_hash,
                            },
                        )
                    },
                )
                .map(|_| ()),
                free::pack::Subcommands::MultiIndex(free::pack::multi_index::Platform { multi_index_path, cmd }) => {
                    match cmd {
                        free::pack::multi_index::Subcommands::Entries => prepare_and_run(
                            "pack-multi-index-entries",
                            verbose,
                            progress,
                            progress_keep_open,
                            core::pack::multi_index::PROGRESS_RANGE,
                            move |_progress, out, _err| core::pack::multi_index::entries(multi_index_path, format, out),
                        ),
                        free::pack::multi_index::Subcommands::Info => prepare_and_run(
                            "pack-multi-index-info",
                            verbose,
                            progress,
                            progress_keep_open,
                            core::pack::multi_index::PROGRESS_RANGE,
                            move |_progress, out, err| {
                                core::pack::multi_index::info(multi_index_path, format, out, err)
                            },
                        ),
                        free::pack::multi_index::Subcommands::Verify => prepare_and_run(
                            "pack-multi-index-verify",
                            verbose,
                            progress,
                            progress_keep_open,
                            core::pack::multi_index::PROGRESS_RANGE,
                            move |progress, _out, _err| {
                                core::pack::multi_index::verify(multi_index_path, progress, &should_interrupt)
                            },
                        ),
                        free::pack::multi_index::Subcommands::Create { index_paths } => prepare_and_run(
                            "pack-multi-index-create",
                            verbose,
                            progress,
                            progress_keep_open,
                            core::pack::multi_index::PROGRESS_RANGE,
                            move |progress, _out, _err| {
                                core::pack::multi_index::create(
                                    index_paths,
                                    multi_index_path,
                                    progress,
                                    &should_interrupt,
                                    object_hash,
                                )
                            },
                        ),
                    }
                }
                free::pack::Subcommands::Index(subcommands) => match subcommands {
                    free::pack::index::Subcommands::Create {
                        iteration_mode,
                        pack_path,
                        directory,
                    } => prepare_and_run(
                        "pack-index-create",
                        verbose,
                        progress,
                        progress_keep_open,
                        core::pack::index::PROGRESS_RANGE,
                        move |progress, out, _err| {
                            use gitoxide_core::pack::index::PathOrRead;
                            let input = if let Some(path) = pack_path {
                                PathOrRead::Path(path)
                            } else {
                                if atty::is(atty::Stream::Stdin) {
                                    anyhow::bail!(
                                    "Refusing to read from standard input as no path is given, but it's a terminal."
                                )
                                }
                                PathOrRead::Read(Box::new(stdin()))
                            };
                            core::pack::index::from_pack(
                                input,
                                directory,
                                progress,
                                core::pack::index::Context {
                                    thread_limit,
                                    iteration_mode,
                                    format,
                                    out,
                                    object_hash,
                                    should_interrupt: &git_repository::interrupt::IS_INTERRUPTED,
                                },
                            )
                        },
                    ),
                },
            },
        },
        Subcommands::Verify {
            args:
                free::pack::VerifyOptions {
                    statistics,
                    algorithm,
                    decode,
                    re_encode,
                },
        } => prepare_and_run(
            "verify",
            verbose,
            progress,
            progress_keep_open,
            core::repository::verify::PROGRESS_RANGE,
            move |progress, out, _err| {
                core::repository::verify::integrity(
                    repository(Mode::Strict)?,
                    out,
                    progress,
                    &should_interrupt,
                    core::repository::verify::Context {
                        output_statistics: statistics.then(|| format),
                        algorithm,
                        verify_mode: verify_mode(decode, re_encode),
                        thread_limit,
                    },
                )
            },
        ),
        Subcommands::Revision(cmd) => match cmd {
            revision::Subcommands::List { spec } => prepare_and_run(
                "revision-list",
                verbose,
                progress,
                progress_keep_open,
                None,
                move |_progress, out, _err| {
                    core::repository::revision::list(repository(Mode::Lenient)?, spec, out, format)
                },
            ),
            revision::Subcommands::PreviousBranches => prepare_and_run(
                "revision-previousbranches",
                verbose,
                progress,
                progress_keep_open,
                None,
                move |_progress, out, _err| {
                    core::repository::revision::previous_branches(repository(Mode::Lenient)?, out, format)
                },
            ),
            revision::Subcommands::Explain { spec } => prepare_and_run(
                "revision-explain",
                verbose,
                progress,
                progress_keep_open,
                None,
                move |_progress, out, _err| core::repository::revision::explain(spec, out),
            ),
            revision::Subcommands::Resolve {
                specs,
                explain,
                cat_file,
            } => prepare_and_run(
                "revision-parse",
                verbose,
                progress,
                progress_keep_open,
                None,
                move |_progress, out, _err| {
                    core::repository::revision::resolve(
                        repository(Mode::Strict)?,
                        specs,
                        out,
                        core::repository::revision::resolve::Options {
                            format,
                            explain,
                            cat_file,
                        },
                    )
                },
            ),
        },
        Subcommands::Commit(cmd) => match cmd {
            commit::Subcommands::Describe {
                annotated_tags,
                all_refs,
                first_parent,
                always,
                long,
                statistics,
                max_candidates,
                rev_spec,
            } => prepare_and_run(
                "commit-describe",
                verbose,
                progress,
                progress_keep_open,
                None,
                move |_progress, out, err| {
                    core::repository::commit::describe(
                        repository(Mode::Strict)?,
                        rev_spec.as_deref(),
                        out,
                        err,
                        core::repository::commit::describe::Options {
                            all_tags: !annotated_tags,
                            all_refs,
                            long_format: long,
                            first_parent,
                            statistics,
                            max_candidates,
                            always,
                        },
                    )
                },
            ),
        },
        Subcommands::Tree(cmd) => match cmd {
            tree::Subcommands::Entries {
                treeish,
                recursive,
                extended,
            } => prepare_and_run(
                "tree-entries",
                verbose,
                progress,
                progress_keep_open,
                None,
                move |_progress, out, _err| {
                    core::repository::tree::entries(
                        repository(Mode::Strict)?,
                        treeish.as_deref(),
                        recursive,
                        extended,
                        format,
                        out,
                    )
                },
            ),
            tree::Subcommands::Info { treeish, extended } => prepare_and_run(
                "tree-info",
                verbose,
                progress,
                progress_keep_open,
                None,
                move |_progress, out, err| {
                    core::repository::tree::info(
                        repository(Mode::Strict)?,
                        treeish.as_deref(),
                        extended,
                        format,
                        out,
                        err,
                    )
                },
            ),
        },
        Subcommands::Odb(cmd) => match cmd {
            odb::Subcommands::Entries => prepare_and_run(
                "odb-entries",
                verbose,
                progress,
                progress_keep_open,
                None,
                move |_progress, out, _err| core::repository::odb::entries(repository(Mode::Strict)?, format, out),
            ),
            odb::Subcommands::Info => prepare_and_run(
                "odb-info",
                verbose,
                progress,
                progress_keep_open,
                None,
                move |_progress, out, err| core::repository::odb::info(repository(Mode::Strict)?, format, out, err),
            ),
        },
        Subcommands::Mailmap(cmd) => match cmd {
            mailmap::Subcommands::Entries => prepare_and_run(
                "mailmap-entries",
                verbose,
                progress,
                progress_keep_open,
                None,
                move |_progress, out, err| {
                    core::repository::mailmap::entries(repository(Mode::Lenient)?, format, out, err)
                },
            ),
        },
        Subcommands::Exclude(cmd) => match cmd {
            exclude::Subcommands::Query {
                patterns,
                pathspecs,
                show_ignore_patterns,
            } => prepare_and_run(
                "exclude-query",
                verbose,
                progress,
                progress_keep_open,
                None,
                move |_progress, out, _err| {
                    use git::bstr::ByteSlice;
                    core::repository::exclude::query(
                        repository(Mode::Strict)?,
                        if pathspecs.is_empty() {
                            Box::new(
                                stdin_or_bail()?
                                    .byte_lines()
                                    .filter_map(Result::ok)
                                    .filter_map(|line| git::path::Spec::from_bytes(line.as_bstr())),
                            ) as Box<dyn Iterator<Item = git::path::Spec>>
                        } else {
                            Box::new(pathspecs.into_iter())
                        },
                        out,
                        core::repository::exclude::query::Options {
                            format,
                            show_ignore_patterns,
                            overrides: patterns,
                        },
                    )
                },
            ),
        },
        Subcommands::Index(cmd) => match cmd {
            index::Subcommands::FromTree {
                force,
                index_output_path,
                spec,
            } => prepare_and_run(
                "index-from-tree",
                verbose,
                progress,
                progress_keep_open,
                None,
                move |_progress, out, _err| {
                    core::repository::index::from_tree(spec, index_output_path, force, repository(Mode::Strict)?, out)
                },
            ),
        },
    }?;
    Ok(())
}

fn stdin_or_bail() -> Result<std::io::BufReader<std::io::Stdin>> {
    if atty::is(atty::Stream::Stdin) {
        anyhow::bail!("Refusing to read from standard input while a terminal is connected")
    }
    Ok(BufReader::new(stdin()))
}

fn verify_mode(decode: bool, re_encode: bool) -> verify::Mode {
    match (decode, re_encode) {
        (true, false) => verify::Mode::HashCrc32Decode,
        (true, true) | (false, true) => verify::Mode::HashCrc32DecodeEncode,
        (false, false) => verify::Mode::HashCrc32,
    }
}<|MERGE_RESOLUTION|>--- conflicted
+++ resolved
@@ -14,14 +14,9 @@
 use gitoxide_core::pack::verify;
 
 use crate::{
-<<<<<<< HEAD
     plumbing::{
-        options::{commit, config, credential, exclude, free, mailmap, odb, revision, tree, Args, Subcommands},
+        options::{commit, config, credential, exclude, free, index, mailmap, odb, revision, tree, Args, Subcommands},
         show_progress,
-=======
-    plumbing::options::{
-        commit, config, credential, exclude, free, index, mailmap, odb, remote, revision, tree, Args, Subcommands,
->>>>>>> bae45895
     },
     shared::pretty::prepare_and_run,
 };
